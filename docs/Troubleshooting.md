# Troubleshooting

### How do I add `this.props.router` to my component?

You need to wrap your component using `withRouter` to make the router object available to you.

```js
const Component = withRouter(
  React.createClass({
    //...
  })
)
```


### Getting the previous location

```js
<Route component={App}>
  {/* ... other routes */}
</Route>

const App = React.createClass({
  getInitialState() {
    return { showBackButton: false }
  },

  componentWillReceiveProps(nextProps) {
    const routeChanged = nextProps.location !== this.props.location
    this.setState({ showBackButton: routeChanged })
  }
})
```


### Component won't render

Route matching happens in the order they are defined (think `if/else if` statement). In this case, `/about/me` will show the `<UserPage>` component because `/about/me` matches the first route. You need to reorder your routes if this happens. `<About>` will never be reachable:

```js
<Router>
  <Route path="/:userName/:id" component={UserPage}/>
  <Route path="/about/me" component={About}/>
</Router>
```

`About` is now reachable:

```js
<Router>
  <Route path="/about/me" component={About}/>
  <Route path="/:userName/:id" component={UserPage}/>
</Router>
```


### Parent path does not show as active

If your routes look like:

```js
<Route path="/">
  <Route path="widgets" component={WidgetList} />
  <Route path="widgets/:widgetId" component={Widget} />
</Route>
```

Then the path `/widgets` will not be considered active when the current path is something like `/widgets/3`. This is because React Router looks at parent _routes_ rather than parent _paths_ to determine active state. To make the path `/widgets` active when the current path is `/widgets/3`, you need to declare your routes as:

```js
<Route path="/">
  <Route path="widgets">
    <IndexRoute component={WidgetList} />
    <Route path=":widgetId" component={Widget} />
  </Route>
</Route>
```

As an additional benefit, this also removes the duplication in declaring route paths.


### "Required prop was not specified" on route components

You might see this if you are using `React.cloneElement` to inject props into route components from their parents. If you see this, remove `isRequired` from `propTypes` for those props. This happens because React validates `propTypes` when the element is created rather than when it is mounted. For more details, see [facebook/react#4494](https://github.com/facebook/react/issues/4494#issuecomment-125068868).

You should generally attempt to use this pattern as sparingly as possible. In general, it's best practice to minimize data dependencies between route components.


### Passing additional values into route components

There are multiple ways to do this depending on what you want to do. You can:

- Define additional values on `<Route>` or the plain route. This will make those values available on `this.props.route` on route components.
- Pass in a `createElement` handler to `<Router>` or `<RouterContext>`. This will allow you to inject additional props into route elements at creation time.
<<<<<<< HEAD
- Define a top-level component above `<Router>` or `<RouterContext>` that exports additional values via `getChildContext`, then access them via context from rendered components.


### `<noscript>` with server-side rendering and async routes

Use `match({ history, routes })` on the client side. See [the server rendering guide](guides/ServerRendering.md#async-routes).
=======
- Pass in a `render` handler to `<Router>` with the result of `applyRouterMiddleware`, using a middleware such as:
```javascript
extraProps => ({
  renderRouteComponent: (child) => React.cloneElement(child, extraProps)
})
```
- Define a top-level component above `<Router>` or `<RouterContext>` that exports additional values via `getChildContext`, then access them via context from rendered components.
>>>>>>> 18e8f607
<|MERGE_RESOLUTION|>--- conflicted
+++ resolved
@@ -92,14 +92,6 @@
 
 - Define additional values on `<Route>` or the plain route. This will make those values available on `this.props.route` on route components.
 - Pass in a `createElement` handler to `<Router>` or `<RouterContext>`. This will allow you to inject additional props into route elements at creation time.
-<<<<<<< HEAD
-- Define a top-level component above `<Router>` or `<RouterContext>` that exports additional values via `getChildContext`, then access them via context from rendered components.
-
-
-### `<noscript>` with server-side rendering and async routes
-
-Use `match({ history, routes })` on the client side. See [the server rendering guide](guides/ServerRendering.md#async-routes).
-=======
 - Pass in a `render` handler to `<Router>` with the result of `applyRouterMiddleware`, using a middleware such as:
 ```javascript
 extraProps => ({
@@ -107,4 +99,8 @@
 })
 ```
 - Define a top-level component above `<Router>` or `<RouterContext>` that exports additional values via `getChildContext`, then access them via context from rendered components.
->>>>>>> 18e8f607
+
+
+### `<noscript>` with server-side rendering and async routes
+
+Use `match({ history, routes })` on the client side. See [the server rendering guide](guides/ServerRendering.md#async-routes).